/*
Licensed under the Apache License, Version 2.0 (the "License");
you may not use this file except in compliance with the License.
You may obtain a copy of the License at

	http://www.apache.org/licenses/LICENSE-2.0

Unless required by applicable law or agreed to in writing, software
distributed under the License is distributed on an "AS IS" BASIS,
WITHOUT WARRANTIES OR CONDITIONS OF ANY KIND, either express or implied.
See the License for the specific language governing permissions and
limitations under the License.
*/

package main

import (
	"encoding/json"
	"flag"
	"fmt"
	"io"
	"io/ioutil"
	"log"
	"net/http"
	"os"
	"strconv"
	"strings"
	"time"

	"github.com/porjo/go-flowrate/flowrate"
	"golang.org/x/net/context"
	"golang.org/x/oauth2"
	"google.golang.org/api/googleapi"
	"google.golang.org/api/youtube/v3"
)

var (
	filename     = flag.String("filename", "", "Filename to upload. Can be a URL")
	thumbnail    = flag.String("thumbnail", "", "Thumbnail to upload. Can be a URL")
	title        = flag.String("title", "Video Title", "Video title")
	description  = flag.String("description", "uploaded by youtubeuploader", "Video description")
	categoryId   = flag.String("categoryId", "", "Video category Id")
	tags         = flag.String("tags", "", "Comma separated list of video tags")
	privacy      = flag.String("privacy", "private", "Video privacy status")
	quiet        = flag.Bool("quiet", false, "Suppress progress indicator")
	rate         = flag.Int("ratelimit", 0, "Rate limit upload in kbps. No limit by default")
	metaJSON     = flag.String("metaJSON", "", "JSON file containing title,description,tags etc (optional)")
	headlessAuth = flag.Bool("headlessAuth", false, "set this if host does not have browser available for oauth authorisation step")
)

type VideoMeta struct {
	// snippet
	Title       string   `json:"title,omitempty"`
	Description string   `json:"description,omitempty"`
	CategoryId  string   `json:"categoryId,omitempty"`
	Tags        []string `json:"tags,omitempty"`

	// status
	PrivacyStatus       string `json:"privacyStatus,omitempty"`
	Embeddable          bool   `json:"embeddable,omitempty"`
	License             string `json:"license,omitempty"`
	PublicStatsViewable bool   `json:"publicStatsViewable,omitempty"`
	PublishAt           string `json:"publishAt,omitempty"`

	// recording details
	Location            *youtube.GeoPoint `json:"location,omitempty"`
	LocationDescription string            `json:"locationDescription, omitempty"`
	RecordingDate       Date              `json:"recordingDate, omitempty"`

	PlaylistID string `json:"playlistId, omitempty"`
}

const inputDateLayout = "2006-01-02"
const outputDateLayout = "2006-01-02T15:04:05.000Z" //ISO 8601 (YYYY-MM-DDThh:mm:ss.sssZ)

type Date struct {
	time.Time
}

func main() {
	flag.Parse()

	if *filename == "" {
		fmt.Printf("You must provide a filename of a video file to upload\n")
		flag.PrintDefaults()
		os.Exit(1)
	}

	reader, filesize := Open(*filename)
	defer reader.Close()

	var thumbReader io.ReadCloser
	if *thumbnail != "" {
		thumbReader, _ = Open(*thumbnail)
		defer thumbReader.Close()
	}

	ctx := context.Background()
	transport := &limitTransport{rt: http.DefaultTransport, filesize: filesize}
	ctx = context.WithValue(ctx, oauth2.HTTPClient, &http.Client{
		Transport: transport,
	})

	var quitChan chan chan struct{}

	if !*quiet {
		ticker := time.Tick(time.Second)
		quitChan = make(chan chan struct{})
		go func() {
			var erase int
			for {
				select {
				case <-ticker:
					if transport.reader != nil {
						s := transport.reader.Monitor.Status()
						curRate := float32(s.CurRate)
						var status string
						if curRate >= 125000 {
							status = fmt.Sprintf("Progress: %8.2f Mbps, %d / %d (%s) ETA %8s", curRate/125000, s.Bytes, filesize, s.Progress, s.TimeRem)
						} else {
							status = fmt.Sprintf("Progress: %8.2f kbps, %d / %d (%s) ETA %8s", curRate/125, s.Bytes, filesize, s.Progress, s.TimeRem)
						}
						fmt.Printf("\r%s\r%s", strings.Repeat(" ", erase), status)
						erase = len(status)
					}
				case ch := <-quitChan:
					close(ch)
					return
				}
			}
		}()
	}
	client, err := buildOAuthHTTPClient(ctx, youtube.YoutubeUploadScope+" "+youtube.YoutubeReadonlyScope)
	if err != nil {
		log.Fatalf("Error building OAuth client: %v", err)
	}

	upload := &youtube.Video{
		Snippet:          &youtube.VideoSnippet{},
		RecordingDetails: &youtube.VideoRecordingDetails{},
		Status:           &youtube.VideoStatus{},
	}

<<<<<<< HEAD
	videoMeta := LoadVideoMeta(*metaJSON, upload)

	service, err := youtube.New(client)
	if err != nil {
		log.Fatalf("error creating playlist service: %s", err)
=======
	// attempt to load from meta JSON, otherwise use values specified from command line flags
	if *metaJSON != "" {
		video := Video{}
		file, e := ioutil.ReadFile(*metaJSON)
		if e != nil {
			fmt.Printf("Could not read metaJSON file '%s': %s\n", *metaJSON, e)
			fmt.Println("Will use command line flags instead")
			goto errJump
		}

		e = json.Unmarshal(file, &video)
		if e != nil {
			fmt.Printf("Could not read metaJSON file '%s': %s\n", *metaJSON, e)
			fmt.Println("Will use command line flags instead")
			goto errJump
		}

		upload.Snippet.Tags = video.Tags
		upload.Snippet.Title = video.Title
		upload.Snippet.Description = video.Description
		upload.Snippet.CategoryId = video.CategoryId
		upload.Status.PrivacyStatus = video.PrivacyStatus
		upload.Status.Embeddable = video.Embeddable
		upload.Status.License = video.License
		upload.Status.PublicStatsViewable = video.PublicStatsViewable
		upload.Status.PublishAt = video.PublishAt
		if video.Location != nil {
			upload.RecordingDetails.Location = video.Location
		}
		if video.LocationDescription != "" {
			upload.RecordingDetails.LocationDescription = video.LocationDescription
		}
		if !video.RecordingDate.IsZero() {
			upload.RecordingDetails.RecordingDate = video.RecordingDate.Format(outputDateLayout)
		}

	errJump:
	}

	if upload.Status.PrivacyStatus == "" {
		upload.Status.PrivacyStatus = *privacy
	}
	if upload.Snippet.Tags == nil && strings.Trim(*tags, "") != "" {
		upload.Snippet.Tags = strings.Split(*tags, ",")
	}
	if upload.Snippet.Title == "" {
		upload.Snippet.Title = *title
	}
	if upload.Snippet.Description == "" {
		upload.Snippet.Description = *description
	}
	if upload.Snippet.CategoryId == "" && *categoryId != "" {
		upload.Snippet.CategoryId = *categoryId
>>>>>>> 92152661
	}

	fmt.Printf("Uploading file '%s'...\n", *filename)

	var option googleapi.MediaOption
	var video *youtube.Video

	// our RoundTrip gets bypassed if the filesize < DefaultUploadChunkSize
	if googleapi.DefaultUploadChunkSize > filesize {
		option = googleapi.ChunkSize(int(filesize / 2))
	} else {
		option = googleapi.ChunkSize(googleapi.DefaultUploadChunkSize)
	}

	call := service.Videos.Insert("snippet,status,recordingDetails", upload)
	video, err = call.Media(reader, option).Do()

	quit := make(chan struct{})
	quitChan <- quit
	<-quit

	if err != nil {
		if video != nil {
			log.Fatalf("Error making YouTube API call: %v, %v", err, video.HTTPStatusCode)
		} else {
			log.Fatalf("Error making YouTube API call: %v", err)
		}
	}
	fmt.Printf("\nUpload successful! Video ID: %v\n", video.Id)

<<<<<<< HEAD
	if videoMeta.PlaylistID != "" {
		err = AddVideoToPlaylist(service, videoMeta.PlaylistID, video.Id)
		if err != nil {
			log.Fatalf("%s", err)
		}
=======
	if thumbReader != nil {
		log.Printf("Uploading thumbnail '%s'...\n", *thumbnail)
		_, err = service.Thumbnails.Set(video.Id).Media(thumbReader).Do()
		if err != nil {
			log.Fatalf("Error making YouTube API call: %v", err)
		}
		fmt.Printf("Thumbnail uploaded!\n")
>>>>>>> 92152661
	}
}

type limitTransport struct {
	rt       http.RoundTripper
	reader   *flowrate.Reader
	filesize int64
}

func (t *limitTransport) RoundTrip(r *http.Request) (res *http.Response, err error) {

	// FIXME need a better way to detect which roundtrip is the media upload
	if r.ContentLength > 1000 {
		var monitor *flowrate.Monitor

		if t.reader != nil {
			monitor = t.reader.Monitor
		}

		// kbit/s to B/s = 1000/8 = 125
		t.reader = flowrate.NewReader(r.Body, int64(*rate*125))

		if monitor != nil {
			// carry over stats to new limiter
			t.reader.Monitor = monitor
		} else {
			t.reader.Monitor.SetTransferSize(t.filesize)
		}
		r.Body = ioutil.NopCloser(t.reader)
	}

	return t.rt.RoundTrip(r)
}

func (d *Date) UnmarshalJSON(b []byte) (err error) {
	s := string(b)
	s = s[1 : len(s)-1]
	d.Time, err = time.Parse(inputDateLayout, s)
	return
}

<<<<<<< HEAD
func AddVideoToPlaylist(service *youtube.Service, playlistID, VideoID string) (err error) {

	listCall := service.Playlists.List("snippet,contentDetails")
	listCall = listCall.Mine(true)
	response, err := listCall.Do()
	if err != nil {
		return fmt.Errorf("error retrieving playlists: %s", err)
	}

	var playlist *youtube.Playlist
	for _, pl := range response.Items {
		if pl.Id == playlistID {
			playlist = pl
		}
	}

	// TODO: handle creation of playlist
	if playlist == nil {
		return fmt.Errorf("playlist '%s' doesn't exist", playlistID)
	}

	updateCall := service.Playlists.Update("snippet,status", playlist)
	_, err = updateCall.Do()
	if err != nil {
		return fmt.Errorf("error updating playlist: %s", err)
	}

	return nil
}

func LoadVideoMeta(filename string, video *youtube.Video) (videoMeta VideoMeta) {

	// attempt to load from meta JSON, otherwise use values specified from command line flags
	if filename != "" {
		file, e := ioutil.ReadFile(filename)
		if e != nil {
			fmt.Printf("Could not read filename file '%s': %s\n", filename, e)
			fmt.Println("Will use command line flags instead")
			goto errJump
		}

		e = json.Unmarshal(file, &videoMeta)
		if e != nil {
			fmt.Printf("Could not read filename file '%s': %s\n", filename, e)
			fmt.Println("Will use command line flags instead")
			goto errJump
		}

		video.Snippet.Tags = videoMeta.Tags
		video.Snippet.Title = videoMeta.Title
		video.Snippet.Description = videoMeta.Description
		video.Snippet.CategoryId = videoMeta.CategoryId
		if videoMeta.PrivacyStatus != "" {
			video.Status.PrivacyStatus = videoMeta.PrivacyStatus
		}
		if videoMeta.Location != nil {
			video.RecordingDetails.Location = videoMeta.Location
		}
		if videoMeta.LocationDescription != "" {
			video.RecordingDetails.LocationDescription = videoMeta.LocationDescription
		}
		if !videoMeta.RecordingDate.IsZero() {
			video.RecordingDetails.RecordingDate = videoMeta.RecordingDate.Format(outputDateLayout)
		}
	}
errJump:

	if video.Status.PrivacyStatus == "" {
		video.Status = &youtube.VideoStatus{PrivacyStatus: *privacy}
	}
	if video.Snippet.Tags == nil && strings.Trim(*tags, "") != "" {
		video.Snippet.Tags = strings.Split(*tags, ",")
	}
	if video.Snippet.Title == "" {
		video.Snippet.Title = *title
	}
	if video.Snippet.Description == "" {
		video.Snippet.Description = *description
	}
	if video.Snippet.CategoryId == "" && *categoryId != "" {
		video.Snippet.CategoryId = *categoryId
	}

	return
=======
func Open(filename string) (reader io.ReadCloser, filesize int64) {
	if strings.HasPrefix(filename, "http") {
		resp, err := http.Head(filename)
		if err != nil {
			log.Fatalf("Error opening %v: %v", filename, err)
		}
		lenStr := resp.Header.Get("content-length")
		if lenStr != "" {
			filesize, err = strconv.ParseInt(lenStr, 10, 64)
			if err != nil {
				log.Fatal(err)
			}
		}

		resp, err = http.Get(filename)
		if err != nil {
			log.Fatalf("Error opening %v: %v", filename, err)
		}
		if resp.ContentLength != 0 {
			filesize = resp.ContentLength
		}
		reader = resp.Body
		return
	}

	file, err := os.Open(filename)
	if err != nil {
		log.Fatalf("Error opening %v: %v", filename, err)
	}

	fileInfo, err := file.Stat()
	if err != nil {
		log.Fatalf("Error stating file %v: %v", filename, err)
	}

	return file, fileInfo.Size()
>>>>>>> 92152661
}<|MERGE_RESOLUTION|>--- conflicted
+++ resolved
@@ -141,67 +141,11 @@
 		Status:           &youtube.VideoStatus{},
 	}
 
-<<<<<<< HEAD
 	videoMeta := LoadVideoMeta(*metaJSON, upload)
 
 	service, err := youtube.New(client)
 	if err != nil {
 		log.Fatalf("error creating playlist service: %s", err)
-=======
-	// attempt to load from meta JSON, otherwise use values specified from command line flags
-	if *metaJSON != "" {
-		video := Video{}
-		file, e := ioutil.ReadFile(*metaJSON)
-		if e != nil {
-			fmt.Printf("Could not read metaJSON file '%s': %s\n", *metaJSON, e)
-			fmt.Println("Will use command line flags instead")
-			goto errJump
-		}
-
-		e = json.Unmarshal(file, &video)
-		if e != nil {
-			fmt.Printf("Could not read metaJSON file '%s': %s\n", *metaJSON, e)
-			fmt.Println("Will use command line flags instead")
-			goto errJump
-		}
-
-		upload.Snippet.Tags = video.Tags
-		upload.Snippet.Title = video.Title
-		upload.Snippet.Description = video.Description
-		upload.Snippet.CategoryId = video.CategoryId
-		upload.Status.PrivacyStatus = video.PrivacyStatus
-		upload.Status.Embeddable = video.Embeddable
-		upload.Status.License = video.License
-		upload.Status.PublicStatsViewable = video.PublicStatsViewable
-		upload.Status.PublishAt = video.PublishAt
-		if video.Location != nil {
-			upload.RecordingDetails.Location = video.Location
-		}
-		if video.LocationDescription != "" {
-			upload.RecordingDetails.LocationDescription = video.LocationDescription
-		}
-		if !video.RecordingDate.IsZero() {
-			upload.RecordingDetails.RecordingDate = video.RecordingDate.Format(outputDateLayout)
-		}
-
-	errJump:
-	}
-
-	if upload.Status.PrivacyStatus == "" {
-		upload.Status.PrivacyStatus = *privacy
-	}
-	if upload.Snippet.Tags == nil && strings.Trim(*tags, "") != "" {
-		upload.Snippet.Tags = strings.Split(*tags, ",")
-	}
-	if upload.Snippet.Title == "" {
-		upload.Snippet.Title = *title
-	}
-	if upload.Snippet.Description == "" {
-		upload.Snippet.Description = *description
-	}
-	if upload.Snippet.CategoryId == "" && *categoryId != "" {
-		upload.Snippet.CategoryId = *categoryId
->>>>>>> 92152661
 	}
 
 	fmt.Printf("Uploading file '%s'...\n", *filename)
@@ -232,13 +176,12 @@
 	}
 	fmt.Printf("\nUpload successful! Video ID: %v\n", video.Id)
 
-<<<<<<< HEAD
 	if videoMeta.PlaylistID != "" {
 		err = AddVideoToPlaylist(service, videoMeta.PlaylistID, video.Id)
 		if err != nil {
 			log.Fatalf("%s", err)
 		}
-=======
+	}
 	if thumbReader != nil {
 		log.Printf("Uploading thumbnail '%s'...\n", *thumbnail)
 		_, err = service.Thumbnails.Set(video.Id).Media(thumbReader).Do()
@@ -246,7 +189,6 @@
 			log.Fatalf("Error making YouTube API call: %v", err)
 		}
 		fmt.Printf("Thumbnail uploaded!\n")
->>>>>>> 92152661
 	}
 }
 
@@ -288,7 +230,6 @@
 	return
 }
 
-<<<<<<< HEAD
 func AddVideoToPlaylist(service *youtube.Service, playlistID, VideoID string) (err error) {
 
 	listCall := service.Playlists.List("snippet,contentDetails")
@@ -373,7 +314,8 @@
 	}
 
 	return
-=======
+}
+
 func Open(filename string) (reader io.ReadCloser, filesize int64) {
 	if strings.HasPrefix(filename, "http") {
 		resp, err := http.Head(filename)
@@ -410,5 +352,4 @@
 	}
 
 	return file, fileInfo.Size()
->>>>>>> 92152661
 }